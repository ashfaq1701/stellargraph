# -*- coding: utf-8 -*-
#
# Copyright 2018 Data61, CSIRO
#
# Licensed under the Apache License, Version 2.0 (the "License");
# you may not use this file except in compliance with the License.
# You may obtain a copy of the License at
#
#   http://www.apache.org/licenses/LICENSE-2.0
#
# Unless required by applicable law or agreed to in writing, software
# distributed under the License is distributed on an "AS IS" BASIS,
# WITHOUT WARRANTIES OR CONDITIONS OF ANY KIND, either express or implied.
# See the License for the specific language governing permissions and
# limitations under the License.

"""
The data package contains classes and functions to read, process, and query graph data

"""

# Expose the stellargraph.data classes:
from .explorer import *
from .edge_splitter import *
from .node_splitter import *
from .loader import from_epgm, load_dataset_BlogCatalog3
<<<<<<< HEAD
from .unsupervisedSampler import *
=======
from .unsupervised_sampler import *
>>>>>>> 644742d4
<|MERGE_RESOLUTION|>--- conflicted
+++ resolved
@@ -24,8 +24,4 @@
 from .edge_splitter import *
 from .node_splitter import *
 from .loader import from_epgm, load_dataset_BlogCatalog3
-<<<<<<< HEAD
-from .unsupervisedSampler import *
-=======
-from .unsupervised_sampler import *
->>>>>>> 644742d4
+from .unsupervised_sampler import *