--- conflicted
+++ resolved
@@ -29,10 +29,7 @@
 from .ppnp import *
 from .appnp import *
 from .gcn import *
-<<<<<<< HEAD
 from .cluster_gcn import *
-=======
 from .attri2vec import *
->>>>>>> 3f8fb219
 from .misc import SqueezedSparseConversion
 from .preprocessing_layer import GraphPreProcessingLayer